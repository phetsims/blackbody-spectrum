--- conflicted
+++ resolved
@@ -76,18 +76,12 @@
     }
 
     var thumbDimension = new Dimension2( options.thumbSize, options.thumbSize );
-<<<<<<< HEAD
-
     // @private thumb node thermometer's slider
-    this.triangleNode = new TriangleSliderThumb( { size: thumbDimension } );
-=======
-    // REVIEW: Needs doc
     this.triangleNode = new TriangleSliderThumb( {
       size: thumbDimension,
       tandem: options.tandem.createTandem( 'slider' )
     } );
     this.triangleNode.touchArea = this.triangleNode.localBounds.dilatedXY( 10, 10 );
->>>>>>> c4137429
 
     var clickYOffset;
     this.triangleNode.addInputListener( new SimpleDragHandler( {
